﻿using System;
using System.IO;
using System.Runtime.InteropServices;
using System.Threading.Tasks;
using PuppeteerSharp.Helpers.Linux;
using Xunit;
using Xunit.Abstractions;

namespace PuppeteerSharp.Tests.PuppeteerTests
{
    [Collection("PuppeteerLoaderFixture collection")]
    public class BrowserFetcherTests : PuppeteerBaseTest
    {
        private readonly string _downloadsFolder;

        public BrowserFetcherTests(ITestOutputHelper output) : base(output)
        {
            _downloadsFolder = Path.Combine(Directory.GetCurrentDirectory(), ".test-chromium");
            EnsureDownloadsFolderIsDeleted();
        }

        [Fact]
        public async Task ShouldDownloadAndExtractLinuxBinary()
        {
            var browserFetcher = Puppeteer.CreateBrowserFetcher(new BrowserFetcherOptions
            {
                Platform = Platform.Linux,
                Path = _downloadsFolder,
                Host = TestConstants.ServerUrl
            });
            var revisionInfo = browserFetcher.RevisionInfo(123456);

            Server.SetRedirect(revisionInfo.Url.Substring(TestConstants.ServerUrl.Length), "/chromium-linux.zip");
            Assert.False(revisionInfo.Local);
            Assert.Equal(Platform.Linux, revisionInfo.Platform);
            Assert.False(await browserFetcher.CanDownloadAsync(100000));
            Assert.True(await browserFetcher.CanDownloadAsync(123456));

<<<<<<< HEAD
            revisionInfo = await browserFetcher.DownloadAsync(123456);
            Assert.True(revisionInfo.Local);
            Assert.Equal("LINUX BINARY\n", File.ReadAllText(revisionInfo.ExecutablePath));

            if (RuntimeInformation.IsOSPlatform(OSPlatform.OSX) || RuntimeInformation.IsOSPlatform(OSPlatform.Linux))
            {
                Assert.Equal(
                    BrowserFetcher.BrowserPermissionsInLinux,
                    LinuxSysCall.GetFileMode(revisionInfo.ExecutablePath) & BrowserFetcher.BrowserPermissionsInLinux);
            }
            Assert.Equal(new[] { 123456 }, browserFetcher.LocalRevisions());
            browserFetcher.Remove(123456);
            Assert.Empty(browserFetcher.LocalRevisions());
=======
            try
            {
                revisionInfo = await browserFetcher.DownloadAsync(123456);
                Assert.True(revisionInfo.Local);
                Assert.Equal("LINUX BINARY\n", File.ReadAllText(revisionInfo.ExecutablePath));
                Assert.Equal(new[] {123456}, browserFetcher.LocalRevisions());
                browserFetcher.Remove(123456);
                Assert.Empty(browserFetcher.LocalRevisions());
>>>>>>> f4465f7b

                //Download should return data from a downloaded version
                //This section is not in the Puppeteer test.
                await browserFetcher.DownloadAsync(123456);
                Server.Reset();
                revisionInfo = await browserFetcher.DownloadAsync(123456);
                Assert.True(revisionInfo.Local);
                Assert.Equal("LINUX BINARY\n", File.ReadAllText(revisionInfo.ExecutablePath));
            }
            finally
            {
                EnsureDownloadsFolderIsDeleted();
            }
        }
        private void EnsureDownloadsFolderIsDeleted()
        {
            if (Directory.Exists(_downloadsFolder))
            {
                Directory.Delete(_downloadsFolder, true);
            }
        }
    }
}<|MERGE_RESOLUTION|>--- conflicted
+++ resolved
@@ -36,30 +36,21 @@
             Assert.False(await browserFetcher.CanDownloadAsync(100000));
             Assert.True(await browserFetcher.CanDownloadAsync(123456));
 
-<<<<<<< HEAD
-            revisionInfo = await browserFetcher.DownloadAsync(123456);
-            Assert.True(revisionInfo.Local);
-            Assert.Equal("LINUX BINARY\n", File.ReadAllText(revisionInfo.ExecutablePath));
-
-            if (RuntimeInformation.IsOSPlatform(OSPlatform.OSX) || RuntimeInformation.IsOSPlatform(OSPlatform.Linux))
-            {
-                Assert.Equal(
-                    BrowserFetcher.BrowserPermissionsInLinux,
-                    LinuxSysCall.GetFileMode(revisionInfo.ExecutablePath) & BrowserFetcher.BrowserPermissionsInLinux);
-            }
-            Assert.Equal(new[] { 123456 }, browserFetcher.LocalRevisions());
-            browserFetcher.Remove(123456);
-            Assert.Empty(browserFetcher.LocalRevisions());
-=======
             try
             {
                 revisionInfo = await browserFetcher.DownloadAsync(123456);
                 Assert.True(revisionInfo.Local);
                 Assert.Equal("LINUX BINARY\n", File.ReadAllText(revisionInfo.ExecutablePath));
-                Assert.Equal(new[] {123456}, browserFetcher.LocalRevisions());
+
+                if (RuntimeInformation.IsOSPlatform(OSPlatform.OSX) || RuntimeInformation.IsOSPlatform(OSPlatform.Linux))
+                {
+                    Assert.Equal(
+                        BrowserFetcher.BrowserPermissionsInLinux,
+                        LinuxSysCall.GetFileMode(revisionInfo.ExecutablePath) & BrowserFetcher.BrowserPermissionsInLinux);
+                }
+                Assert.Equal(new[] { 123456 }, browserFetcher.LocalRevisions());
                 browserFetcher.Remove(123456);
                 Assert.Empty(browserFetcher.LocalRevisions());
->>>>>>> f4465f7b
 
                 //Download should return data from a downloaded version
                 //This section is not in the Puppeteer test.
