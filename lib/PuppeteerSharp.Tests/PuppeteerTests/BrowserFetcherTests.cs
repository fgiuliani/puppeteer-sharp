﻿using System;
using System.IO;
using System.Net;
using System.Runtime.InteropServices;
using System.Threading.Tasks;
using Mono.Unix;
using Xunit;
using Xunit.Abstractions;
<<<<<<< HEAD
using PuppeteerSharp.Helpers;
=======
using PuppeteerSharp.Helpers.Linux;
using System.Collections.Generic;
>>>>>>> 59a78d9e

namespace PuppeteerSharp.Tests.PuppeteerTests
{
    [Collection("PuppeteerLoaderFixture collection")]
    public class BrowserFetcherTests : PuppeteerBaseTest
    {
        private readonly string _downloadsFolder;

        public BrowserFetcherTests(ITestOutputHelper output) : base(output)
        {
            _downloadsFolder = Path.Combine(Directory.GetCurrentDirectory(), ".test-chromium");
            EnsureDownloadsFolderIsDeleted();
        }

        [Fact]
        public async Task ShouldDownloadAndExtractLinuxBinary()
        {
            var browserFetcher = Puppeteer.CreateBrowserFetcher(new BrowserFetcherOptions
            {
                Platform = Platform.Linux,
                Path = _downloadsFolder,
                Host = TestConstants.ServerUrl
            });
            var revisionInfo = browserFetcher.RevisionInfo(123456);

            Server.SetRedirect(revisionInfo.Url.Substring(TestConstants.ServerUrl.Length), "/chromium-linux.zip");
            Assert.False(revisionInfo.Local);
            Assert.Equal(Platform.Linux, revisionInfo.Platform);
            Assert.False(await browserFetcher.CanDownloadAsync(100000));
            Assert.True(await browserFetcher.CanDownloadAsync(123456));

            try
            {
                revisionInfo = await browserFetcher.DownloadAsync(123456);
                Assert.True(revisionInfo.Local);
                Assert.Equal("LINUX BINARY\n", File.ReadAllText(revisionInfo.ExecutablePath));

                if (RuntimeInformation.IsOSPlatform(OSPlatform.Linux))
                {
#if NETCOREAPP //This will not be run on net4x anyway.
                    Mono.Unix.FileAccessPermissions permissions = ConvertPermissions(LinuxSysCall.ExecutableFilePermissions);

                    Assert.Equal(permissions, UnixFileSystemInfo.GetFileSystemEntry(revisionInfo.ExecutablePath).FileAccessPermissions & permissions);
#endif
                }
                Assert.Equal(new[] { 123456 }, browserFetcher.LocalRevisions());
                browserFetcher.Remove(123456);
                Assert.Empty(browserFetcher.LocalRevisions());

                //Download should return data from a downloaded version
                //This section is not in the Puppeteer test.
                await browserFetcher.DownloadAsync(123456);
                Server.Reset();
                revisionInfo = await browserFetcher.DownloadAsync(123456);
                Assert.True(revisionInfo.Local);
                Assert.Equal("LINUX BINARY\n", File.ReadAllText(revisionInfo.ExecutablePath));
            }
            finally
            {
                EnsureDownloadsFolderIsDeleted();
            }
        }

#if NETCOREAPP
        private Mono.Unix.FileAccessPermissions ConvertPermissions(Helpers.Linux.FileAccessPermissions executableFilePermissions)
        {
            Mono.Unix.FileAccessPermissions output = 0;

            var map = new Dictionary<Helpers.Linux.FileAccessPermissions, Mono.Unix.FileAccessPermissions>()
            {
                {Helpers.Linux.FileAccessPermissions.OtherExecute, Mono.Unix.FileAccessPermissions.OtherExecute},
                {Helpers.Linux.FileAccessPermissions.OtherWrite, Mono.Unix.FileAccessPermissions.OtherWrite},
                {Helpers.Linux.FileAccessPermissions.OtherRead, Mono.Unix.FileAccessPermissions.OtherRead},
                {Helpers.Linux.FileAccessPermissions.GroupExecute, Mono.Unix.FileAccessPermissions.GroupExecute},
                {Helpers.Linux.FileAccessPermissions.GroupWrite, Mono.Unix.FileAccessPermissions.GroupWrite},
                {Helpers.Linux.FileAccessPermissions.GroupRead, Mono.Unix.FileAccessPermissions.GroupRead},
                {Helpers.Linux.FileAccessPermissions.UserExecute, Mono.Unix.FileAccessPermissions.UserExecute},
                {Helpers.Linux.FileAccessPermissions.UserWrite, Mono.Unix.FileAccessPermissions.UserWrite},
                {Helpers.Linux.FileAccessPermissions.UserRead, Mono.Unix.FileAccessPermissions.UserRead}
            };

            foreach (var item in map.Keys)
            {
                if ((executableFilePermissions & item) == item)
                {
                    output |= map[item];
                }
            }

            return output;
        }
#endif

        private void EnsureDownloadsFolderIsDeleted()
        {
            if (Directory.Exists(_downloadsFolder))
            {
                Directory.Delete(_downloadsFolder, true);
            }
        }

        [Fact]
        public async Task ShouldUseWebProxy()
        {
            var tcs = new TaskCompletionSource<bool>();

            var browserFetcher = new BrowserFetcher()
            {
                Proxy = new WebProxy(TestConstants.HttpsPrefix)
            };

            HttpsServer.SetRoute(string.Empty, context =>
            {
                if (context.Request.Host.ToString().Contains(new Uri(browserFetcher.DownloadHost).DnsSafeHost))
                {
                    tcs.TrySetResult(true);
                }
                return Task.CompletedTask;
            });
            var _ = browserFetcher.DownloadAsync(-1);
            await tcs.Task.WithTimeout();
        }
    }
}<|MERGE_RESOLUTION|>--- conflicted
+++ resolved
@@ -1,17 +1,12 @@
 ﻿using System;
 using System.IO;
-using System.Net;
 using System.Runtime.InteropServices;
 using System.Threading.Tasks;
 using Mono.Unix;
 using Xunit;
 using Xunit.Abstractions;
-<<<<<<< HEAD
-using PuppeteerSharp.Helpers;
-=======
 using PuppeteerSharp.Helpers.Linux;
 using System.Collections.Generic;
->>>>>>> 59a78d9e
 
 namespace PuppeteerSharp.Tests.PuppeteerTests
 {
@@ -112,27 +107,5 @@
                 Directory.Delete(_downloadsFolder, true);
             }
         }
-
-        [Fact]
-        public async Task ShouldUseWebProxy()
-        {
-            var tcs = new TaskCompletionSource<bool>();
-
-            var browserFetcher = new BrowserFetcher()
-            {
-                Proxy = new WebProxy(TestConstants.HttpsPrefix)
-            };
-
-            HttpsServer.SetRoute(string.Empty, context =>
-            {
-                if (context.Request.Host.ToString().Contains(new Uri(browserFetcher.DownloadHost).DnsSafeHost))
-                {
-                    tcs.TrySetResult(true);
-                }
-                return Task.CompletedTask;
-            });
-            var _ = browserFetcher.DownloadAsync(-1);
-            await tcs.Task.WithTimeout();
-        }
     }
 }