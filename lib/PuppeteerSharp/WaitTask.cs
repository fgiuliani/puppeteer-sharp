﻿using System;
using System.Linq;
using System.Threading;
using System.Threading.Tasks;

namespace PuppeteerSharp
{
    internal class WaitTask
    {
        private readonly DOMWorld _world;
        private readonly string _predicateBody;
        private readonly WaitForFunctionPollingOption _polling;
        private readonly int? _pollingInterval;
        private readonly int _timeout;
        private readonly object[] _args;
        private readonly string _title;
        private readonly Task _timeoutTimer;

        private CancellationTokenSource _cts;
        private readonly TaskCompletionSource<JSHandle> _taskCompletion;

        private int _runCount;
        private bool _terminated;

        private const string WaitForPredicatePageFunction = @"
async function waitForPredicatePageFunction(predicateBody, polling, timeout, ...args) {
  const predicate = new Function('...args', predicateBody);
  let timedOut = false;
  if (timeout)
    setTimeout(() => timedOut = true, timeout);
  if (polling === 'raf')
    return await pollRaf();
  if (polling === 'mutation')
    return await pollMutation();
  if (typeof polling === 'number')
    return await pollInterval(polling);

  /**
   * @return {!Promise<*>}
   */
  function pollMutation() {
    const success = predicate.apply(null, args);
    if (success)
      return Promise.resolve(success);

    let fulfill;
    const result = new Promise(x => fulfill = x);
    const observer = new MutationObserver(mutations => {
      if (timedOut) {
        observer.disconnect();
        fulfill();
      }
      const success = predicate.apply(null, args);
      if (success) {
        observer.disconnect();
        fulfill(success);
      }
    });
    observer.observe(document, {
      childList: true,
      subtree: true,
      attributes: true
    });
    return result;
  }

  /**
   * @return {!Promise<*>}
   */
  function pollRaf() {
    let fulfill;
    const result = new Promise(x => fulfill = x);
    onRaf();
    return result;

    function onRaf() {
      if (timedOut) {
        fulfill();
        return;
      }
      const success = predicate.apply(null, args);
      if (success)
        fulfill(success);
      else
        requestAnimationFrame(onRaf);
    }
  }

  /**
   * @param {number} pollInterval
   * @return {!Promise<*>}
   */
  function pollInterval(pollInterval) {
    let fulfill;
    const result = new Promise(x => fulfill = x);
    onTimeout();
    return result;

    function onTimeout() {
      if (timedOut) {
        fulfill();
        return;
      }
      const success = predicate.apply(null, args);
      if (success)
        fulfill(success);
      else
        setTimeout(onTimeout, pollInterval);
    }
  }
}";

        internal WaitTask(
            DOMWorld world,
            string predicateBody,
            bool isExpression,
            string title,
            WaitForFunctionPollingOption polling,
            int? pollingInterval,
            int timeout,
            object[] args = null)
        {
            if (string.IsNullOrEmpty(predicateBody))
            {
                throw new ArgumentNullException(nameof(predicateBody));
            }
            if (pollingInterval <= 0)
            {
                throw new ArgumentOutOfRangeException(nameof(pollingInterval), "Cannot poll with non-positive interval");
            }

            _world = world;
            _predicateBody = isExpression ? $"return ({predicateBody})" : $"return ({predicateBody})(...args)";
            _polling = polling;
            _pollingInterval = pollingInterval;
            _timeout = timeout;
            _args = args ?? new object[] { };
            _title = title;

            _world.WaitTasks.Add(this);

            _cts = new CancellationTokenSource();

            if (timeout > 0)
            {
                _timeoutTimer = System.Threading.Tasks.Task.Delay(timeout, _cts.Token).ContinueWith(_
                    => Terminate(new WaitTaskTimeoutException(timeout, title)));
            }

            _taskCompletion = new TaskCompletionSource<JSHandle>(TaskCreationOptions.RunContinuationsAsynchronously);
            _ = Rerun();
        }

        internal Task<JSHandle> Task => _taskCompletion.Task;

        internal async Task Rerun()
        {
            var runCount = Interlocked.Increment(ref _runCount);
            JSHandle success = null;
            Exception exception = null;

            var context = await _world.GetExecutionContextAsync().ConfigureAwait(false);
            try
            {
                success = await context.EvaluateFunctionHandleAsync(WaitForPredicatePageFunction,
                    new object[] { _predicateBody, _pollingInterval ?? (object)_polling, _timeout }.Concat(_args).ToArray()).ConfigureAwait(false);
            }
            catch (Exception ex)
            {
                exception = ex;
            }

            if (_terminated || runCount != _runCount)
            {
                if (success != null)
                {
                    await success.DisposeAsync().ConfigureAwait(false);
                }

                return;
            }
            if (exception == null &&
                await _world.EvaluateFunctionAsync<bool>("s => !s", success)
                    .ContinueWith(task => task.IsFaulted || task.Result)
                    .ConfigureAwait(false))
            {
                if (success != null)
                {
                    await success.DisposeAsync().ConfigureAwait(false);
                }

                return;
            }

            if (exception?.Message.Contains("Execution context was destroyed") == true)
            {
                _ = Rerun();
                return;
            }

            if (exception?.Message.Contains("Cannot find context with specified id") == true)
            {
                return;
            }

            if (exception != null)
            {
                _taskCompletion.SetException(exception);
            }
            else
            {
                _taskCompletion.TrySetResult(success);
            }
            Cleanup();
        }

        internal void Terminate(Exception exception)
        {
            _terminated = true;
            _taskCompletion.TrySetException(exception);
            Cleanup();
        }

        private void Cleanup()
        {
            _cts?.Cancel();
            _cts?.Dispose();
<<<<<<< HEAD
            _cts = null;
            _frame.WaitTasks.Remove(this);
=======
            _world.WaitTasks.Remove(this);
>>>>>>> 5cdb3cdd
        }
    }
}<|MERGE_RESOLUTION|>--- conflicted
+++ resolved
@@ -16,7 +16,7 @@
         private readonly string _title;
         private readonly Task _timeoutTimer;
 
-        private CancellationTokenSource _cts;
+        private readonly CancellationTokenSource _cts;
         private readonly TaskCompletionSource<JSHandle> _taskCompletion;
 
         private int _runCount;
@@ -223,14 +223,9 @@
 
         private void Cleanup()
         {
-            _cts?.Cancel();
+            _cts.Cancel();
             _cts?.Dispose();
-<<<<<<< HEAD
-            _cts = null;
-            _frame.WaitTasks.Remove(this);
-=======
             _world.WaitTasks.Remove(this);
->>>>>>> 5cdb3cdd
         }
     }
 }